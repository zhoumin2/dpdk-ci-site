"""Define tests for dashboard app."""

from datetime import datetime
import pytz
from urllib.parse import urljoin

from django.conf import settings
from django.contrib.auth.models import User, Group
from django.contrib.contenttypes.models import ContentType
<<<<<<< HEAD
from django.contrib.staticfiles.testing import StaticLiveServerTestCase
=======
from django.http import Http404
from django.test import LiveServerTestCase, TestCase
>>>>>>> e2ad5417
from django.urls import reverse
import requests_mock
from results.tests import create_test_environment
<<<<<<< HEAD
from results.models import ContactPolicy, Patch, PatchSet, Measurement, \
    Parameter, Subscription, Tarball, TestResult, TestRun
=======
from results.models import Patch, PatchSet, Measurement, Parameter, \
    Subscription, Tarball, TestResult, TestRun
from .views import paginate_rest, parse_page
>>>>>>> e2ad5417


class BaseTestCase(StaticLiveServerTestCase):
    """Base class for all dashboard test cases."""

    def tearDown(self):
        """Clear cache to fix an IntegrityError bug."""
        ContentType.objects.clear_cache()
        super().tearDown()


@requests_mock.Mocker()
class PatchListViewTests(BaseTestCase):
    """Test the patch list view."""

    def setUp(self):
        """Set up fake data into test database."""
        super().setUp()
        grp = Group.objects.create(name='acme')
        user = User.objects.create_user(username='acmevendor', first_name='John',
                                   last_name='Vendor',
                                   email='jvendor@example.com',
                                   password='P@$$w0rd')
        user.groups.add(grp)

    def setup_mock(self, m):
        """Set up the mock appropriately."""
        m.register_uri('GET', urljoin(settings.API_BASE_URL,
                                      'api-auth/login/'),
                       json='<html></html>',
                       cookies={'csrftoken': 'abcdefg'})
        m.register_uri('POST', urljoin(settings.API_BASE_URL,
                                      'api-auth/login/'),
                       json='<html></html>',
                       cookies={'sessionid': '01234567'})
        m.register_uri(
            'GET', urljoin(settings.API_BASE_URL, 'statuses?'),
            json={
                'count': 1,
                'next': None,
                'previous': None,
                'results': [
                    {
                        'name': 'Pass',
                        'class': 'success',
                        'tooltip': 'Pass'
                    }
                ]
            })
        m.register_uri(
            'GET', urljoin(settings.API_BASE_URL, 'patchsets?complete=true'),
            json={
                'count': 1,
                'next': None,
                'previous': None,
                'results': [
                    {
                        'url': urljoin(settings.API_BASE_URL,
                                       'patchsets/1/'),
                        'message_uid': '20180601110742.11927',
                        'patch_count': 1,
                        'patchwork_range_str': '40574',
                        'submitter_name': 'Thomas Monjalon',
                        'submitter_email': 'thomas@monjalon.net',
                        'status': 'Pass',
                        'status_class': 'success',
                        'status_tooltip': 'Pass',
                        'patches': [
                            {
                                'url': urljoin(settings.API_BASE_URL,
                                               'patches/1/'),
                                'patchworks_id': 40574,
                                'message_id': '20180601110742.11927-1-thomas@monjalon.net',
                                'subject': 'version: 18.08-rc0',
                                'patchset': urljoin(settings.API_BASE_URL,
                                                    'patchsets/1/'),
                                'version': 'v0',
                                'patch_number': 1,
                                'date': '2018-06-01 11:07:42+00:00',
                                'contacts': '[{"display_name": "", '
                                            '"email": "dev@dpdk.org", '
                                            '"how": "to"}]'
                            }
                        ]
                    }
                ]
            })

    def test_anon_active_legend(self, m):
        """Verify that the status legend is populated properly in context."""
        self.setup_mock(m)
        response = self.client.get(reverse('dashboard'))
        self.assertEqual(response.status_code, 200)
        legend = response.context['statuses']
        self.assertEqual(legend[0]['name'], 'Pass')
        self.assertEqual(legend[0]['class'], 'success')
        self.assertEqual(legend[0]['tooltip'], 'Pass')

    def test_anon_active_patchset(self, m):
        """Verify that an active patch is shown in the anonymous view."""
        self.setup_mock(m)
        response = self.client.get(reverse('dashboard'))
        self.assertEqual(response.status_code, 200)
        ps = response.context['patchsets'][0]
        self.assertEqual(ps['id'], 1)
        self.assertEqual(ps['patchwork_range_str'], '40574')
        self.assertEqual(ps['patches'][0]['version'], 'v0')
        self.assertEqual(ps['patches'][0]['subject'], 'version: 18.08-rc0')
        self.assertEqual(ps['submitter'], 'Thomas Monjalon')
        self.assertEqual(ps['status'], 'Pass')
        self.assertEqual(ps['status_class'], 'success')
        self.assertEqual(ps['status_tooltip'], 'Pass')

    def test_auth_active_patchset(self, m):
        """Verify that patchsets are shown properly in authenticated view.

        """
        self.setup_mock(m)
        response = self.client.post(
            reverse('login'),
            dict(username='acmevendor', password='P@$$w0rd'), follow=True)
        self.assertTrue(response.context['user'].is_active)

        response = self.client.get(reverse('dashboard'))
        self.assertEqual(response.status_code, 200)
        ps = response.context['patchsets'][0]
        self.assertEqual(ps['id'], 1)
        self.assertEqual(ps['patchwork_range_str'], '40574')
        self.assertEqual(ps['patches'][0]['version'], 'v0')
        self.assertEqual(ps['patches'][0]['subject'], 'version: 18.08-rc0')
        self.assertEqual(ps['submitter'],
                         'Thomas Monjalon <thomas@monjalon.net>')
        self.assertEqual(ps['status'], 'Pass')
        self.assertEqual(ps['status_class'], 'success')
        self.assertEqual(ps['status_tooltip'], 'Pass')


class DetailViewTests(BaseTestCase):
    """Test the detail view."""

    def setUp(self):
        super().setUp()
        grp = Group.objects.create(name='acme')
        user = User.objects.create_user(username='acmevendor', first_name='John',
                                   last_name='Vendor',
                                   email='jvendor@example.com',
                                   password='P@$$w0rd')
        user.groups.add(grp)
        self.env = create_test_environment(owner=grp)
        ContactPolicy.objects.create(environment=self.env)
        self.m1 = Measurement.objects.create(name='throughput', unit='Mpps',
                                             higher_is_better=True,
                                             environment=self.env)
        Parameter.objects.create(name='frame_size', unit='bytes', value=64,
                                 measurement=self.m1)
        Parameter.objects.create(name='txd/rxd', unit='descriptors', value=64,
                                 measurement=self.m1)
        self.m2 = Measurement.objects.create(name='throughput', unit='Mpps',
                                             higher_is_better=True,
                                             environment=self.env)
        Parameter.objects.create(name='frame_size', unit='bytes', value=64,
                                 measurement=self.m2)
        Parameter.objects.create(name='txd/rxd', unit='descriptors', value=512,
                                 measurement=self.m2)

    def make_test_patchset(self, result2='PASS'):
        """Create a test patchset and test result."""
        ps = PatchSet.objects.create(message_uid='20180601110742.11927',
                                     patch_count=1)
        Patch.objects.create(
            patchworks_id=40574,
            message_id='20180601110742.11927-1-thomas@monjalon.net',
            submitter='Thomas Monjalon <thomas@monjalon.net>',
            subject='version: 18.08-rc0', patchset=ps, version='v0',
            patch_number=1, date='2018-06-01 11:07:42+00:00',
            contacts='[{"display_name": "", "email": "dev@dpdk.org", '
                     '"how": "to"}]')
        tb = Tarball.objects.create(
            branch='dpdk', build_id=914, job_name='Apply-One-Patch-Set',
            commit_id='c6266cd55c3ab3bd13711ac0ae599fcf4a32ce84',
            patchset=ps)

        run = TestRun.objects.create(
            timestamp=datetime(2018, 6, 1, 20, 27, 42, tzinfo=pytz.utc),
            log_output_file='https://dpdklab.iol.unh.edu/jenkins/job/'
                            'ACME1-Performance-Test/3/artifact/gamma.zip',
            tarball=tb, environment=self.env)
        TestResult.objects.create(result='PASS', difference=-0.185655863091204,
                                  measurement=self.m1, run=run)
        TestResult.objects.create(result=result2, difference=-0.664055231513893,
                                  measurement=self.m2, run=run)

        return ps

    def test_anon_load(self):
        """Test that the anonymous page loads."""
        ps = self.make_test_patchset()
        with self.settings(API_BASE_URL=self.live_server_url):
            response = self.client.get(reverse('dashboard-detail',
                                               args=[ps.id]))
            self.assertEqual(response.status_code, 200)
            ps = response.context['patchset']
            self.assertEqual(ps['patchwork_range_str'], '40574')
            self.assertEqual(len(ps['patches']), 1)
            self.assertEqual(ps['patches'][0]['patch_number'], 1)
            self.assertEqual(ps['patches'][0]['subject'], 'version: 18.08-rc0')
            self.assertEqual(ps['status'], 'Pass')
            self.assertEqual(len(response.context['runs'].items()), 0)

    def test_auth_fail(self):
        """Test a result with a failing result."""
        ps = self.make_test_patchset(result2='FAIL')
        with self.settings(API_BASE_URL=self.live_server_url):
            # Log in
            response = self.client.post(reverse('login'),
                dict(username='acmevendor', password='P@$$w0rd'), follow=True)
            self.assertTrue(response.context['user'].is_active)

            response = self.client.get(reverse('dashboard-detail',
                                               args=[ps.id]),
                                       follow=True)
            self.assertEqual(response.status_code, 200)
            ps = response.context['patchset']
            self.assertEqual(ps['patchwork_range_str'], '40574')
            self.assertEqual(len(ps['patches']), 1)
            self.assertEqual(ps['patches'][0]['patch_number'], 1)
            self.assertEqual(ps['patches'][0]['subject'], 'version: 18.08-rc0')
            self.assertEqual(ps['status'], 'Possible Regression')
            run = response.context['runs'][
                urljoin(self.live_server_url, reverse('environment-detail',
                                                      args=[self.env.id]))]
            self.assertEqual(len(run['results']), 2)
            self.assertIsNot(run, None)
            self.assertEqual(run['environment']['id'], self.env.id)
            self.assertEqual(run['environment']['nic_model'], 'XL710')
            self.assertEqual(run['failure_count'], 1)
            self.assertEqual(run['results'][0]['result'], 'PASS')
            self.assertEqual(run['results'][1]['result'], 'FAIL')
            self.assertAlmostEqual(run['results'][0]['difference'],
                                   -0.185655, places=5)
            self.assertAlmostEqual(run['results'][1]['difference'],
                                   -0.664055, places=5)

    def test_auth_load(self):
        """Test that the authenticated page loads."""
        ps = self.make_test_patchset()
        with self.settings(API_BASE_URL=self.live_server_url):
            # Log in
            response = self.client.post(reverse('login'),
                dict(username='acmevendor', password='P@$$w0rd'), follow=True)
            self.assertTrue(response.context['user'].is_active)

            response = self.client.get(reverse('dashboard-detail',
                                               args=[ps.id]),
                                       follow=True)
            self.assertEqual(response.status_code, 200)
            ps = response.context['patchset']
            self.assertEqual(ps['patchwork_range_str'], '40574')
            self.assertEqual(len(ps['patches']), 1)
            self.assertEqual(ps['patches'][0]['patch_number'], 1)
            self.assertEqual(ps['patches'][0]['subject'], 'version: 18.08-rc0')
            self.assertEqual(ps['status'], 'Pass')
            run = response.context['runs'][
                urljoin(self.live_server_url, reverse('environment-detail',
                                                      args=[self.env.id]))]
            self.assertEqual(len(run['results']), 2)
            self.assertIsNot(run, None)
            self.assertEqual(run['environment']['id'], self.env.id)
            self.assertEqual(run['environment']['nic_model'], 'XL710')
            self.assertEqual(run['failure_count'], 0)
            self.assertEqual(run['results'][0]['result'], 'PASS')
            self.assertAlmostEqual(run['results'][0]['difference'],
                                   -0.185655, places=5)
            self.assertAlmostEqual(run['results'][1]['difference'],
                                   -0.664055, places=5)

    def test_auth_successor(self):
        """Verify that runs dictionary uses successor environment."""
        oldenv = self.env
        self.env = self.env.clone()
        try:
            ps = self.make_test_patchset()
            with self.settings(API_BASE_URL=self.live_server_url):
                # Log in
                response = self.client.post(reverse('login'),
                    dict(username='acmevendor', password='P@$$w0rd'), follow=True)
                self.assertTrue(response.context['user'].is_active)

                response = self.client.get(reverse('dashboard-detail',
                                                   args=[ps.id]),
                                           follow=True)
                self.assertEqual(response.status_code, 200)
                ps = response.context['patchset']
                self.assertEqual(ps['patchwork_range_str'], '40574')
                self.assertEqual(len(ps['patches']), 1)
                self.assertEqual(ps['patches'][0]['patch_number'], 1)
                self.assertEqual(ps['patches'][0]['subject'], 'version: 18.08-rc0')
                self.assertEqual(ps['status'], 'Pass')
                run = response.context['runs'][
                    urljoin(self.live_server_url, reverse('environment-detail',
                                                          args=[self.env.id]))]
                self.assertEqual(len(run['results']), 2)
                self.assertIsNot(run, None)
                self.assertEqual(run['environment']['id'], self.env.id)
                self.assertEqual(run['environment']['nic_model'], 'XL710')
                self.assertEqual(run['failure_count'], 0)
                self.assertEqual(run['results'][0]['result'], 'PASS')
                self.assertAlmostEqual(run['results'][0]['difference'],
                                       -0.185655, places=5)
                self.assertAlmostEqual(run['results'][1]['difference'],
                                       -0.664055, places=5)
        finally:
            self.env = oldenv


class PreferencesViewTests(BaseTestCase):
    """Test the preferences view."""

    def setUp(self):
        """Set up dummy test data."""
        super().setUp()
        self.user1 = User.objects.create_user('joevendor',
                                              'joe@example.com',
                                              'AbCdEfGh')
        self.user2 = User.objects.create_user('joevendor2',
                                              'joe2@example.com',
                                              'AbCdEfGh2')
        self.grp1 = Group.objects.create(name='Group1')
        self.grp2 = Group.objects.create(name='Group2')
        self.user1.groups.add(self.grp1)
        self.user2.groups.add(self.grp2)

    def test_anonymous_user(self):
        """Test the anonymous user gets redirected to the login page."""
        response = self.client.get(reverse('preferences'))
        self.assertEqual(response.status_code, 302)

    def test_no_env(self):
        """Test the template and returns an empty list."""
        with self.settings(API_BASE_URL=self.live_server_url):
            response = self.client.post(reverse('login'),
                dict(username=self.user1.username, password='AbCdEfGh'), follow=True)
            self.assertTrue(response.context['user'].is_active)

            response = self.client.get(reverse('preferences'))

        self.assertEqual(response.status_code, 200)
        self.assertQuerysetEqual(response.context['env_sub_pairs'], [])

    def test_with_env(self):
        """Test the template and return a list."""
        env = create_test_environment(owner=self.grp1)

        with self.settings(API_BASE_URL=self.live_server_url):
            response = self.client.post(reverse('login'),
                dict(username=self.user1.username, password='AbCdEfGh'), follow=True)
            self.assertTrue(response.context['user'].is_active)

            response = self.client.get(reverse('preferences'))

        self.assertEqual(response.status_code, 200)
        self.assertEqual(response.context['env_sub_pairs'][0]['environment']['id'], env.id)
        self.assertEqual(response.context['env_sub_pairs'][0]['subscription'], None)

    def test_no_env_available(self):
        """Test the template and returns an empty list.

        Checks that the environment the user does not have access to does not
        show up in the list.
        """
        # Add an environment that the user does not have access to
        create_test_environment(owner=self.grp2)

        with self.settings(API_BASE_URL=self.live_server_url):
            response = self.client.post(reverse('login'),
                dict(username=self.user1.username, password='AbCdEfGh'), follow=True)
            self.assertTrue(response.context['user'].is_active)

            response = self.client.get(reverse('preferences'))

        self.assertEqual(response.status_code, 200)
        self.assertEqual(response.context['env_sub_pairs'], [])

    def test_env_with_subscription(self):
        """Test the template and return an env:sub pair."""
        env = create_test_environment(owner=self.grp1)
        sub = Subscription.objects.create(
            user_profile=self.user1.results_profile, environment=env,
            email_success=False)

        with self.settings(API_BASE_URL=self.live_server_url):
            response = self.client.post(reverse('login'),
                dict(username=self.user1.username, password='AbCdEfGh'), follow=True)
            self.assertTrue(response.context['user'].is_active)

            response = self.client.get(reverse('preferences'))

        self.assertEqual(response.status_code, 200)
        self.assertEqual(response.context['env_sub_pairs'][0]['environment']['id'], env.id)
        self.assertEqual(response.context['env_sub_pairs'][0]['subscription']['id'], sub.id)

    def test_env_with_no_subscription(self):
        """Test the template and permissions between subscriptions."""
        # create user3 with access to env
        user = User.objects.create_user('joevendor3',
                                        'joe3@example.com', 'AbCdEfGh3')
        user.groups.add(self.grp1)
        env = create_test_environment(owner=self.grp1)
        # create sub with user3
        Subscription.objects.create(
            user_profile=user.results_profile, environment=env,
            email_success=False)

        # but login with user1, who has access to env
        with self.settings(API_BASE_URL=self.live_server_url):
            response = self.client.post(reverse('login'),
                dict(username=self.user1.username, password='AbCdEfGh'), follow=True)
            self.assertTrue(response.context['user'].is_active)

            response = self.client.get(reverse('preferences'))

        self.assertEqual(response.status_code, 200)
        self.assertEqual(response.context['env_sub_pairs'][0]['environment']['id'], env.id)
        self.assertEqual(response.context['env_sub_pairs'][0]['subscription'], None)


class PaginationTests(TestCase):
    """Test the pagination.

    These are somewhat minimal since we are utiling the Django REST methods.
    """

    def test_valid_case(self):
        """Test that nothing breaks under normal circumstances."""
        context = {}
        paginate_rest(parse_page(5), context, 20)
        self.assertEqual(context['next'], '?page=6')
        self.assertEqual(context['previous'], '?page=4')

        context = {}
        paginate_rest(parse_page(10), context, 20)
        self.assertIsNone(context['next'])
        self.assertEqual(context['previous'], '?page=9')

        context = {}
        paginate_rest(parse_page(1), context, 20)
        self.assertEqual(context['next'], '?page=2')
        self.assertIsNone(context['previous'])

        context = {}
        paginate_rest(parse_page(1), context, 2)
        self.assertIsNone(context['next'])
        self.assertIsNone(context['previous'])

        # check ceil properly
        context = {}
        paginate_rest(parse_page(1), context, 3)
        self.assertEqual(context['next'], '?page=2')
        self.assertIsNone(context['previous'])

    def test_zero_index(self):
        """Test that zero gets converted to page 1."""
        context = {}
        paginate_rest(parse_page(0), context, 20)
        self.assertEqual(context['next'], '?page=2')

        context = {}
        paginate_rest(parse_page(0), context, 2)
        self.assertIsNone(context['next'])
        self.assertIsNone(context['previous'])

    def test_negatives(self):
        """Test that wrapping occurs."""
        context = {}
        paginate_rest(parse_page(-1), context, 20)
        self.assertEqual(context['previous'], '?page=9')

        context = {}
        paginate_rest(parse_page(-11), context, 20)
        self.assertEqual(context['previous'], '?page=9')

        context = {}
        paginate_rest(parse_page(-1), context, 2)
        self.assertIsNone(context['next'])
        self.assertIsNone(context['previous'])

        context = {}
        paginate_rest(parse_page(-11), context, 2)
        self.assertIsNone(context['next'])
        self.assertIsNone(context['previous'])

    def test_pages_greater_than_page(self):
        """Test that we get a 404 if page > pages."""
        with self.assertRaises(Http404):
            paginate_rest(parse_page(11), {}, 20)

        with self.assertRaises(Http404):
            paginate_rest(parse_page(2), {}, 2)<|MERGE_RESOLUTION|>--- conflicted
+++ resolved
@@ -7,23 +7,15 @@
 from django.conf import settings
 from django.contrib.auth.models import User, Group
 from django.contrib.contenttypes.models import ContentType
-<<<<<<< HEAD
 from django.contrib.staticfiles.testing import StaticLiveServerTestCase
-=======
 from django.http import Http404
-from django.test import LiveServerTestCase, TestCase
->>>>>>> e2ad5417
+from django.test import TestCase
 from django.urls import reverse
 import requests_mock
 from results.tests import create_test_environment
-<<<<<<< HEAD
 from results.models import ContactPolicy, Patch, PatchSet, Measurement, \
     Parameter, Subscription, Tarball, TestResult, TestRun
-=======
-from results.models import Patch, PatchSet, Measurement, Parameter, \
-    Subscription, Tarball, TestResult, TestRun
 from .views import paginate_rest, parse_page
->>>>>>> e2ad5417
 
 
 class BaseTestCase(StaticLiveServerTestCase):
