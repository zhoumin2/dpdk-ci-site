"""Define dashboard views."""

from urllib.parse import urljoin
from django.conf import settings
<<<<<<< HEAD
from django.contrib.auth import forms as auth_forms
from django.contrib.auth import views as auth_views
from django.views.generic import TemplateView
from django.http import HttpResponseServerError
from .util import api_session
=======
from django.views.generic import ListView, TemplateView
from django.shortcuts import get_object_or_404
from guardian.shortcuts import get_objects_for_user
from results.models import PatchSet, TestRun, Environment
from django.contrib.auth.mixins import LoginRequiredMixin
>>>>>>> 738bb56a


def text_color_classes(bg_class):
    """Return optimal Bootstrap text and background classes for the given class.

    The colors are chosen based on the Bootstrap documentation.
    """
    foregrounds = {
        'primary': 'white',
        'secondary': 'white',
        'success': 'white',
        'danger': 'white',
        'warning': 'dark',
        'info': 'white',
        'light': 'dark',
        'dark': 'white',
        'white': 'dark',
        'transparent': 'dark',
    }
    return 'bg-{0:s} text-{1:s}'.format(
        bg_class, foregrounds.get(bg_class, 'dark'))


class AuthenticationForm(auth_forms.AuthenticationForm):
    """Bootstrap-themed authentication form."""

    def __init__(self, *args, **kwargs):
        super().__init__(*args, **kwargs)
        self.fields['username'].widget.attrs.update({'class': 'form-control'})
        self.fields['password'].widget.attrs.update({'class': 'form-control'})


class LoginView(auth_views.LoginView):
    """Custom login view which logs the user into the REST API."""

    form_class = AuthenticationForm

    def form_valid(self, form):
        """Handle POST requests to the login view."""
        endresp = super().form_valid(form)

        with api_session(self.request) as s:
            login_url = urljoin(settings.API_BASE_URL, 'api-auth/login')
            r = s.get(login_url)
            if r.status_code >= 400:
                return HttpResponseServerError(
                    content='Unable to login to backend API')
            r = s.post(login_url,
                       data={'username': form.cleaned_data['username'],
                             'password': form.cleaned_data['password'],
                             'csrfmiddlewaretoken': r.cookies['csrftoken'],
                             'next': '/'},
                       allow_redirects=False)
            if r.status_code >= 400:
                return HttpResponseServerError(
                    content='Unable to login to backend API')
            self.request.session['api_sessionid'] = r.cookies['sessionid']
            return endresp


class PatchSetList(TemplateView):
    """Display the list of patches on the dashboard."""

    template_name = 'dashboard.html'

    def get_context_data(self, **kwargs):
        """Return extra data for the dashboard template."""
        context = super().get_context_data(**kwargs)
        with api_session(self.request) as s:
            resp = s.get(urljoin(settings.API_BASE_URL, 'patchsets'))
            resp.raise_for_status()
            context['patchsets'] = resp.json()['results']
        for ps in context['patchsets']:
            ps['id'] = int(ps['url'].split('/')[-2])
        context['banner'] = getattr(settings, 'DASHBOARD_BANNER', None)
        return context


class DashboardDetail(TemplateView):
    """Display the details for a particular patchset on the dashboard."""

    template_name = 'detail.html'

    def get_context_data(self, **kwargs):
        """Return contextual data about the patchset for the test runs."""
        context = super().get_context_data(**kwargs)
<<<<<<< HEAD
        with api_session(self.request) as s:
            api_resp = s.get(urljoin(settings.API_BASE_URL,
                                     'patchsets/' + str(self.kwargs['id'])))
            context['patchset'] = api_resp.json()
        if 'tarballs' in context['patchset']:
            tarball = s.get(context['patchset']['tarballs'][-1]).json()
            context['runs'] = list()
            for url in tarball['runs']:
                resp = s.get(url)
                if resp.status_code >= 400:
                    continue
                run = resp.json()
                run['failure_count'] = 0
                for result in run['results']:
                    result['measurement'] = s.get(result['measurement']).json()
                    if result['result'].upper() == 'FAIL':
                        run['failure_count'] += 1
                run['environment'] = s.get(run['environment']).json()
                context['runs'].append(run)
        context['status_classes'] = text_color_classes(context['patchset']['status_class'])
=======
        self.patchset = get_object_or_404(PatchSet, id=self.kwargs['id'])
        context['patchset_range'] = self.patchset.patchwork_range_str()
        context['patches'] = self.patchset.patches.all()
        context['status'] = self.patchset.status()
        context['status_classes'] = text_color_classes(self.patchset.status_class())
        context['banner'] = getattr(settings, 'DASHBOARD_BANNER', None)
        return context


class Preferences(LoginRequiredMixin, TemplateView):
    """Show user preferences for the environments."""

    template_name = 'preferences.html'

    def get_context_data(self, **kwargs):
        """Return contextual data about the available preferences."""
        context = super().get_context_data(**kwargs)
        subscriptions =\
            self.request.user.results_profile.subscription_set.all()
        environments = get_objects_for_user(self.request.user,
            'view_environment',
            Environment.objects.all(),
            accept_global_perms=False)

        # [{"environment": Foo, "subscription": None}]
        env_sub_pairs = []

        for env in environments:
            sub = subscriptions.filter(environment__exact=env).first()
            # sub gets set to None if a subscription for the environment does
            # not exist
            env_sub_pairs.append({'environment': env, 'subscription': sub})

        context['env_sub_pairs'] = env_sub_pairs
        context['banner'] = getattr(settings, 'DASHBOARD_BANNER', None)
>>>>>>> 738bb56a
        return context<|MERGE_RESOLUTION|>--- conflicted
+++ resolved
@@ -2,19 +2,15 @@
 
 from urllib.parse import urljoin
 from django.conf import settings
-<<<<<<< HEAD
+from django.contrib.auth.mixins import LoginRequiredMixin
 from django.contrib.auth import forms as auth_forms
 from django.contrib.auth import views as auth_views
 from django.views.generic import TemplateView
 from django.http import HttpResponseServerError
+from guardian.shortcuts import get_objects_for_user
+
+from results.models import Environment
 from .util import api_session
-=======
-from django.views.generic import ListView, TemplateView
-from django.shortcuts import get_object_or_404
-from guardian.shortcuts import get_objects_for_user
-from results.models import PatchSet, TestRun, Environment
-from django.contrib.auth.mixins import LoginRequiredMixin
->>>>>>> 738bb56a
 
 
 def text_color_classes(bg_class):
@@ -101,7 +97,6 @@
     def get_context_data(self, **kwargs):
         """Return contextual data about the patchset for the test runs."""
         context = super().get_context_data(**kwargs)
-<<<<<<< HEAD
         with api_session(self.request) as s:
             api_resp = s.get(urljoin(settings.API_BASE_URL,
                                      'patchsets/' + str(self.kwargs['id'])))
@@ -122,13 +117,6 @@
                 run['environment'] = s.get(run['environment']).json()
                 context['runs'].append(run)
         context['status_classes'] = text_color_classes(context['patchset']['status_class'])
-=======
-        self.patchset = get_object_or_404(PatchSet, id=self.kwargs['id'])
-        context['patchset_range'] = self.patchset.patchwork_range_str()
-        context['patches'] = self.patchset.patches.all()
-        context['status'] = self.patchset.status()
-        context['status_classes'] = text_color_classes(self.patchset.status_class())
-        context['banner'] = getattr(settings, 'DASHBOARD_BANNER', None)
         return context
 
 
@@ -158,5 +146,4 @@
 
         context['env_sub_pairs'] = env_sub_pairs
         context['banner'] = getattr(settings, 'DASHBOARD_BANNER', None)
->>>>>>> 738bb56a
         return context