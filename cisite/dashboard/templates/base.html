{% load static %}

<!doctype html>
<html lang="en">
  <head>
    <meta charset="utf-8">
    <meta name="viewport" content="width=device-width, initial-scale=1, shrink-to-fit=no">
    <link rel="stylesheet" href="https://stackpath.bootstrapcdn.com/bootstrap/4.1.1/css/bootstrap.min.css" integrity="sha384-WskhaSGFgHYWDcbwN70/dfYBj47jz9qbsMId/iRN3ewGhXQFZCSftd1LZCfmhktB" crossorigin="anonymous">
    <title>{% block title %}DPDK Performance Test Lab Dashboard{% endblock %}</title>
</head>
<body>
  <nav class="navbar navbar-expand-sm navbar-light bg-light">
    <div class="container">
      <a class="navbar-brand" href="{% url 'dashboard' %}">
        <img src="{% static 'DPDK_logo_horizontal.svg' %}" width="89" height="25" class="d-inline-block align-middle" alt="DPDK">
        CI Dashboard
      </a>
      <button class="navbar-toggler" type="button" data-toggle="collapse" data-target="#navbarSupportedContent" aria-controls="navbarSupportedContent" aria-expanded="false" aria-label="Toggle navigation">
        <span class="navbar-toggler-icon"></span>
      </button>

      <div class="collapse navbar-collapse" id="navbarSupportedContent">
        <ul class="navbar-nav ml-auto">
          {% if request.user.is_authenticated %}
          <li class="nav-item dropdown">
          <a class="nav-link dropdown-toggle" data-toggle="dropdown" href="#" role="button" aria-haspopup="true" aria-expanded="false">{{ request.user }}</a>
<<<<<<< HEAD
          <div class="dropdown-menu">
            <a class="dropdown-item" href="{% url 'logout' %}?next={{ next|default:request.path }}">Logout</a>
=======
          <div class="dropdown-menu dropdown-menu-right">
            <a class="dropdown-item" href="{% url 'preferences' %}">Preferences</a>
            <a class="dropdown-item" href="{% url 'rest_framework:logout' %}?next={% url 'dashboard' %}">Logout</a>
>>>>>>> 738bb56a
          </div>
          </li>
          {% else %}
          <li class="nav-item">
            <a class="nav-link" href="{% url 'login' %}?next={{ next|default:request.path }}">Login</a>
          </li>
          {% endif %}
        </ul>
      </div>
    </div>
  </nav>

  <div class="container">
    <nav aria-label="breadcrumb">
      <ol class="breadcrumb">
        {% block breadcrumb_items %}
        <li class="breadcrumb-item active" aria-current="page">Home</li>
        {% endblock %}
      </ol>
    </nav>

    {% if banner %}
    <p class="border bg-{{ banner.bg_class }}">{{ banner.text }}</p>
    {% endif %}

    {% block content %}
    <p>Content goes here.</p>
    {% endblock %}

    <p class="border-top text-muted">Copyright &copy; 2018
    <a class="text-dark" href="https://dpdk.org" target="_blank">DPDK Project</a>.
    Hosted by the
    <a class="text-dark" href="https://www.iol.unh.edu" target="_blank">
    University of New Hampshire InterOperability Laboratory</a>.</p>
  </div>
  <script src="https://code.jquery.com/jquery-3.3.1.min.js" integrity="sha256-FgpCb/KJQlLNfOu91ta32o/NMZxltwRo8QtmkMRdAu8=" crossorigin="anonymous"></script>
  <script src="https://cdnjs.cloudflare.com/ajax/libs/popper.js/1.14.3/umd/popper.min.js" integrity="sha384-ZMP7rVo3mIykV+2+9J3UJ46jBk0WLaUAdn689aCwoqbBJiSnjAK/l8WvCWPIPm49" crossorigin="anonymous"></script>
  <script src="https://stackpath.bootstrapcdn.com/bootstrap/4.1.1/js/bootstrap.min.js" integrity="sha384-smHYKdLADwkXOn1EmN1qk/HfnUcbVRZyYmZ4qpPea6sjB/pTJ0euyQp0Mk8ck+5T" crossorigin="anonymous"></script>
  {% block js %}
  {% endblock %}
</body>
</html><|MERGE_RESOLUTION|>--- conflicted
+++ resolved
@@ -24,14 +24,9 @@
           {% if request.user.is_authenticated %}
           <li class="nav-item dropdown">
           <a class="nav-link dropdown-toggle" data-toggle="dropdown" href="#" role="button" aria-haspopup="true" aria-expanded="false">{{ request.user }}</a>
-<<<<<<< HEAD
-          <div class="dropdown-menu">
-            <a class="dropdown-item" href="{% url 'logout' %}?next={{ next|default:request.path }}">Logout</a>
-=======
           <div class="dropdown-menu dropdown-menu-right">
             <a class="dropdown-item" href="{% url 'preferences' %}">Preferences</a>
-            <a class="dropdown-item" href="{% url 'rest_framework:logout' %}?next={% url 'dashboard' %}">Logout</a>
->>>>>>> 738bb56a
+            <a class="dropdown-item" href="{% url 'logout' %}?next={{ next|default:request.path }}">Logout</a>
           </div>
           </li>
           {% else %}
